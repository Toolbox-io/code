--- conflicted
+++ resolved
@@ -335,11 +335,7 @@
 export class MenuWorkbenchToolBar extends WorkbenchToolBar {
 
 	private readonly _onDidChangeMenuItems = this._store.add(new Emitter<this>());
-<<<<<<< HEAD
-	get onDidChangeMenuItems(): Event<this> { return this._onDidChangeMenuItems.event; }
-=======
 	get onDidChangeMenuItems() { return this._onDidChangeMenuItems.event; }
->>>>>>> 1bf42e47
 
 	constructor(
 		container: HTMLElement,
