--- conflicted
+++ resolved
@@ -68,7 +68,6 @@
 	isVisible(part: Parts): boolean;
 
 	/**
-<<<<<<< HEAD
 	 * Checks if the activity bar is currently hidden or not
 	 */
 	isActivityBarHidden(): boolean;
@@ -79,10 +78,7 @@
 	setActivityBarHidden(hidden: boolean): void;
 
 	/**
-	 * Returns iff the titlebar part is currently hidden or not.
-=======
 	 * Returns iff the custom titlebar part is visible.
->>>>>>> a28dc215
 	 */
 	isTitleBarHidden(): boolean;
 
